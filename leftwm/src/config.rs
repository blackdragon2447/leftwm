//! `LeftWM` general configuration

mod checks;
mod default;
mod keybind;

use self::keybind::Modifier;

#[cfg(feature = "lefthk")]
use super::BaseCommand;
use super::ThemeConfig;
#[cfg(feature = "lefthk")]
use crate::config::keybind::Keybind;
use anyhow::Result;
use leftwm_core::{
    config::{InsertBehavior, ScratchPad, WindowHidingStrategy, Workspace},
    layouts::LayoutMode,
<<<<<<< HEAD
    models::{
        FocusBehaviour, FocusOnActivationBehaviour, Gutter, Handle, Margins, Size, Window,
        WindowState, WindowType,
    },
=======
    models::{FocusBehaviour, Gutter, Handle, Margins, Window, WindowState, WindowType},
>>>>>>> a0636031
    state::State,
    DisplayAction, DisplayServer, Manager, ReturnPipe,
};

use leftwm_layouts::Layout;
use regex::Regex;
use ron::{
    extensions::Extensions,
    ser::{to_string_pretty, PrettyConfig},
    Options,
};
use serde::{Deserialize, Deserializer, Serialize, Serializer};
use std::env;
use std::fs;
use std::fs::File;
use std::io::prelude::Write;
use std::path::{Path, PathBuf};
use std::{convert::TryInto, fs::OpenOptions};
use std::{default::Default, error::Error};
use xdg::BaseDirectories;

/// Path to file where state will be dumped upon soft reload.
const STATE_FILE: &str = "/tmp/leftwm.state";

/// Selecting by `WM_CLASS` and/or window title, allow the user to define if a
/// window should spawn on a specified tag and/or its floating state.
///
/// # Example
///
///
/// In `config.ron`
///
/// ```ron
/// window_rules: [
///     (window_class: "krita", spawn_on_tag: 3, spawn_floating: false),
/// ]
/// ```
///
/// In the deprecated `config.toml`
///
/// ```toml
/// [[window_config_by_class]]
/// wm_class = "krita"
/// spawn_on_tag = 3
/// spawn_floating = false
/// ```
///
/// windows whose `WM_CLASS` is "krita" will spawn on tag 3 (1-indexed) and not floating.
#[derive(Serialize, Deserialize, Default, Debug, Clone)]
pub struct WindowHook {
    // Use serde default field attribute to fallback to None option in case of missing field in
    // config. Without this attribute deserializer will fail on missing field due to it's inability
    // to treat missing value as Option::None
    /// `WM_CLASS` in X11
    #[serde(
        default,
        deserialize_with = "from_regex",
        serialize_with = "to_config_string"
    )]
    pub window_class: Option<Regex>,
    /// `_NET_WM_NAME` in X11
    #[serde(
        default,
        deserialize_with = "from_regex",
        serialize_with = "to_config_string"
    )]
    pub window_title: Option<Regex>,
    pub spawn_on_tag: Option<usize>,
    pub spawn_on_workspace: Option<usize>,
    pub spawn_floating: Option<bool>,
    pub spawn_sticky: Option<bool>,
    pub spawn_fullscreen: Option<bool>,
    /// Handle the window as if it was of this `_NET_WM_WINDOW_TYPE`
    pub spawn_as_type: Option<WindowType>,
    pub hiding_strategy: Option<WindowHidingStrategy>,
}

impl WindowHook {
    /// Score the similarity between a [`leftwm_core::models::Window`] and a [`WindowHook`].
    ///
    /// Multiple [`WindowHook`]s might match a `WM_CLASS` but we want the most
    /// specific one to apply: matches by title are scored greater than by `WM_CLASS`.
    fn score_window<H: Handle>(&self, window: &Window<H>) -> u8 {
        // returns true if any of the items in the provided `Vec<&Option<String>>` is Some and matches the `&Regex`
        let matches_any = |re: &Regex, strs: Vec<&Option<String>>| {
            strs.iter().any(|str| {
                str.as_ref().map_or(false, |s| {
                    // we match the class/title to the window rule by checking if replacing the text
                    // with the regex makes the string empty. if the original string is already
                    // empty, this will match it to every regex, so we need to check for that.
                    // however, if the window rule is explicitly for empty strings, we still
                    // want empty strings to match to it.
                    re.replace(s, "") == "" && (!s.is_empty() || re.as_str().is_empty())
                })
            })
        };

        let class_score = self.window_class.as_ref().map_or(0, |re| {
            u8::from(matches_any(re, vec![&window.res_class, &window.res_name]))
        });

        let title_score = self.window_title.as_ref().map_or(0, |re| {
            u8::from(matches_any(re, vec![&window.legacy_name, &window.name]))
        });

        class_score + 2 * title_score
    }

    fn apply<H: Handle>(&self, state: &mut State<H>, window: &mut Window<H>) {
        if let Some(tag) = self.spawn_on_tag {
            window.tag = Some(tag);
        }
        if self.spawn_on_workspace.is_some() {
            if let Some(workspace) = state
                .workspaces
                .iter()
                .find(|ws| Some(ws.id) == self.spawn_on_workspace)
            {
                if let Some(tag) = workspace.tag {
                    // In order to apply the correct margin multiplier we want to copy this value
                    // from any window already present on the target tag
                    let margin_multiplier = match state.windows.iter().find(|w| w.has_tag(&tag)) {
                        Some(w) => w.margin_multiplier(),
                        None => 1.0,
                    };

                    window.untag();
                    window.set_floating(self.spawn_floating.unwrap_or_default());
                    window.tag(&tag);
                    window.apply_margin_multiplier(margin_multiplier);
                    let act = DisplayAction::SetWindowTag(window.handle, Some(tag));
                    state.actions.push_back(act);

                    state.sort_windows();
                }
            } else {
                // the function is called directly before the hook is displayed in debug mode.
                tracing::debug!("Could not find workspace for following hook.");
            }
        }
        if let Some(should_float) = self.spawn_floating {
            window.set_floating(should_float);
        }
        if let Some(fullscreen) = self.spawn_fullscreen {
            let act = DisplayAction::SetState(window.handle, fullscreen, WindowState::Fullscreen);
            state.actions.push_back(act);
            state.handle_window_focus(&window.handle);
        }
        if let Some(sticky) = self.spawn_sticky {
            let act = DisplayAction::SetState(window.handle, sticky, WindowState::Sticky);
            state.actions.push_back(act);
            state.handle_window_focus(&window.handle);
        }
        if let Some(w_type) = self.spawn_as_type.clone() {
            window.r#type = w_type;
        }
        window.hiding_strategy = self.hiding_strategy;
    }
}

#[derive(Serialize, Deserialize, Debug, Clone)]
pub enum Backend {
    #[cfg(feature = "xlib")]
    XLib,
    #[cfg(feature = "x11rb")]
    X11rb,
}

impl Default for Backend {
    fn default() -> Self {
        #[cfg(feature = "xlib")]
        return Backend::XLib;
        #[cfg(not(feature = "xlib"))]
        return Backend::X11rb;
    }
}

/// General configuration
#[allow(clippy::struct_excessive_bools)]
#[derive(Serialize, Deserialize, Debug)]
#[serde(default)]
pub struct Config {
    pub backend: Backend,
    pub log_level: String,
    pub modkey: String,
    pub mousekey: Option<Modifier>,
    pub workspaces: Option<Vec<Workspace>>,
    pub tags: Option<Vec<String>>,
    pub layouts: Vec<String>,
    pub layout_definitions: Vec<Layout>,
    pub layout_mode: LayoutMode,
    pub insert_behavior: InsertBehavior,
    pub scratchpad: Option<Vec<ScratchPad>>,
    pub window_rules: Option<Vec<WindowHook>>,
    // If you are on tag "1" and you goto tag "1" this takes you to the previous tag
    pub disable_current_tag_swap: bool,
    pub disable_tile_drag: bool,
    pub disable_window_snap: bool,
    pub focus_behaviour: FocusBehaviour,
    pub focus_new_windows: bool,
    pub single_window_border: bool,
    pub sloppy_mouse_follows_focus: bool,
    pub create_follows_cursor: Option<bool>,
    pub auto_derive_workspaces: bool,
    pub disable_cursor_reposition_on_resize: bool,
<<<<<<< HEAD
    pub focus_on_activation: FocusOnActivationBehaviour,
=======
    pub window_hiding_strategy: WindowHidingStrategy,
>>>>>>> a0636031
    #[cfg(feature = "lefthk")]
    pub keybind: Vec<Keybind>,
    pub state_path: Option<PathBuf>,
    // NOTE: any newly added parameters must be inserted before `pub keybind: Vec<Keybind>,`
    //       at least when `TOML` is used as config language
    #[serde(skip)]
    pub theme_setting: ThemeConfig,
}

#[must_use]
pub fn load() -> Config {
    load_from_file()
        .map_err(|err| eprintln!("ERROR LOADING CONFIG: {err:?}"))
        .unwrap_or_default()
}

/// # Panics
///
/// Function can only panic if config.ron file cannot be serialized. This should not occur as it is defined
/// globally.
///
/// # Errors
///
/// Function will throw an error if `BaseDirectories` doesn't exist, if user doesn't have
/// permissions to place config.ron, if config.ron cannot be read (access writes, malformed file,
/// etc.).
/// Function can also error from inability to save config.ron (if it is the first time running
/// `LeftWM`).
fn load_from_file() -> Result<Config> {
    tracing::debug!("Loading config file");

    let path = BaseDirectories::with_prefix("leftwm")?;

    // the checks and fallback for `toml` can be removed when toml gets eventually deprecated
    let config_file_ron = path.place_config_file("config.ron")?;
    let config_file_toml = path.place_config_file("config.toml")?;

    if Path::new(&config_file_ron).exists() {
        tracing::debug!("Config file '{}' found.", config_file_ron.to_string_lossy());
        let ron = Options::default()
            .with_default_extension(Extensions::IMPLICIT_SOME | Extensions::UNWRAP_NEWTYPES);
        let contents = fs::read_to_string(config_file_ron)?;
        let config: Config = ron.from_str(&contents)?;
        Ok(config)
    } else if Path::new(&config_file_toml).exists() {
        tracing::debug!(
            "Config file '{}' found.",
            config_file_toml.to_string_lossy()
        );
        let contents = fs::read_to_string(config_file_toml)?;
        let config = toml::from_str(&contents)?;
        tracing::info!("You are using TOML as config language which will be deprecated in the future.\nPlease consider migrating you config to RON. For further info visit the leftwm wiki.");
        Ok(config)
    } else {
        tracing::debug!("Config file not found. Using default config file.");

        let config = Config::default();
        let ron_pretty_conf = PrettyConfig::new()
            .depth_limit(2)
            .extensions(Extensions::IMPLICIT_SOME | Extensions::UNWRAP_NEWTYPES);
        let ron = to_string_pretty(&config, ron_pretty_conf).unwrap();
        let comment_header = String::from(
            r"//  _        ___                                      ___ _
// | |      / __)_                                   / __|_)
// | | ____| |__| |_ _ _ _ ____      ____ ___  ____ | |__ _  ____    ____ ___  ____
// | |/ _  )  __)  _) | | |    \    / ___) _ \|  _ \|  __) |/ _  |  / ___) _ \|  _ \
// | ( (/ /| |  | |_| | | | | | |  ( (__| |_| | | | | |  | ( ( | |_| |  | |_| | | | |
// |_|\____)_|   \___)____|_|_|_|   \____)___/|_| |_|_|  |_|\_|| (_)_|   \___/|_| |_|
// A WindowManager for Adventurers                         (____/
// For info about configuration please visit https://github.com/leftwm/leftwm/wiki

",
        );
        let ron_with_header = comment_header + &ron;

        let mut file = File::create(&config_file_ron)?;
        file.write_all(ron_with_header.as_bytes())?;

        Ok(config)
    }
}

#[must_use]
pub fn is_program_in_path(program: &str) -> bool {
    if let Ok(path) = env::var("PATH") {
        for p in path.split(':') {
            let p_str = format!("{p}/{program}");
            if fs::metadata(p_str).is_ok() {
                return true;
            }
        }
    }
    false
}

/// Returns a terminal to set for the default mod+shift+enter keybind.
#[cfg(feature = "lefthk")]
fn default_terminal<'s>() -> &'s str {
    // order from least common to most common.
    // the thinking is if a machine has an uncommon terminal installed, it is intentional
    let terms = &[
        "alacritty",
        "termite",
        "kitty",
        "urxvt",
        "rxvt",
        "st",
        "roxterm",
        "eterm",
        "xterm",
        "terminator",
        "terminology",
        "gnome-terminal",
        "xfce4-terminal",
        "konsole",
        "uxterm",
        "guake", // at the bottom because of odd behaviour. guake wants F12 and should really be
                 // started using autostart instead of LeftWM keybind.
    ];

    // If no terminal found in path, default to a good one
    terms
        .iter()
        .find(|terminal| is_program_in_path(terminal))
        .unwrap_or(&"termite")
}

/// Returns default keybind value for exiting `LeftWM`.
// On systems that have elogind and/or systemd, the recommended way to
// kill LeftWM is to use loginctl. As we have no consistent way of knowing
// whether it is implemented on non-systemd machines,so we instead look
// to see if loginctl is in the path. If it isn't then we default to
// `pkill leftwm`, which may leave zombie processes on a machine.
#[cfg(feature = "lefthk")]
fn exit_strategy<'s>() -> &'s str {
    if is_program_in_path("loginctl") {
        return "loginctl kill-session $XDG_SESSION_ID";
    }
    "pkill leftwm"
}

fn absolute_path(path: &str) -> Option<PathBuf> {
    let exp_path = shellexpand::full(path).ok()?;
    std::fs::canonicalize(exp_path.as_ref()).ok()
}

#[cfg(feature = "lefthk")]
impl lefthk_core::config::Config for Config {
    fn mapped_bindings(&self) -> Vec<lefthk_core::config::Keybind> {
        // copy keybinds substituting "modkey" modifier with a new "modkey".
        self.keybind
            .clone()
            .into_iter()
            .map(|mut keybind| {
                if let Some(ref mut modifier) = keybind.modifier {
                    match modifier {
                        Modifier::Single(m) if m == "modkey" => *m = self.modkey.clone(),
                        Modifier::List(ms) => {
                            for m in ms {
                                if m == "modkey" {
                                    *m = self.modkey.clone();
                                }
                            }
                        }
                        Modifier::Single(_) => {}
                    }
                }

                keybind
            })
            .filter_map(
                |keybind| match keybind.try_convert_to_lefthk_keybind(self) {
                    Ok(lefthk_keybind) => Some(lefthk_keybind),
                    Err(err) => {
                        tracing::error!("Invalid key binding: {}\n{:?}", err, keybind);
                        None
                    }
                },
            )
            .collect()
    }
}

impl leftwm_core::Config for Config {
    fn create_list_of_tag_labels(&self) -> Vec<String> {
        if let Some(tags) = &self.tags {
            return tags.clone();
        }
        Self::default()
            .tags
            .expect("we created it in the Default impl; qed")
    }

    fn workspaces(&self) -> Option<Vec<Workspace>> {
        self.workspaces.clone()
    }

    fn focus_behaviour(&self) -> FocusBehaviour {
        self.focus_behaviour
    }

    fn focus_on_activation(&self) -> FocusOnActivationBehaviour {
        self.focus_on_activation
    }

    fn mousekey(&self) -> Vec<String> {
        self.mousekey
            .as_ref()
            .unwrap_or(&"Mod4".into())
            .clone()
            .into()
    }

    fn create_list_of_scratchpads(&self) -> Vec<ScratchPad> {
        if let Some(scratchpads) = &self.scratchpad {
            return scratchpads.clone();
        }
        vec![]
    }

    fn layouts(&self) -> Vec<String> {
        self.layouts.clone()
    }

    fn layout_definitions(&self) -> Vec<Layout> {
        let mut layouts = vec![];
        for custom_layout in &self.layout_definitions {
            layouts.push(custom_layout.clone());
        }
        layouts
    }

    fn layout_mode(&self) -> LayoutMode {
        self.layout_mode
    }

    fn insert_behavior(&self) -> InsertBehavior {
        self.insert_behavior
    }

    fn single_window_border(&self) -> bool {
        self.single_window_border
    }

    fn focus_new_windows(&self) -> bool {
        self.focus_new_windows
    }

    fn command_handler<H: Handle, SERVER: DisplayServer<H>>(
        command: &str,
        manager: &mut Manager<H, Self, SERVER>,
    ) -> bool {
        let mut return_pipe = get_return_pipe();
        if let Some((command, value)) = command.split_once(' ') {
            match command {
                "LoadTheme" => {
                    if let Some(absolute) = absolute_path(value.trim()) {
                        manager.config.theme_setting.load(absolute);
                        write_to_pipe(&mut return_pipe, "OK: Command executed successfully");
                    } else {
                        tracing::warn!("Path submitted does not exist.");
                        write_to_pipe(&mut return_pipe, "ERROR: Path submitted does not exist");
                    }
                    manager.load_theme_config()
                }
                "UnloadTheme" => {
                    manager.config.theme_setting = ThemeConfig::default();
                    write_to_pipe(&mut return_pipe, "OK: Command executed successfully");
                    manager.load_theme_config()
                }
                _ => {
                    tracing::warn!("Command not recognized: {}", command);
                    write_to_pipe(&mut return_pipe, "ERROR: Command not recognized");
                    false
                }
            }
        } else {
            match command {
                "LoadTheme" => {
                    tracing::warn!("Missing parameter theme_path");
                    write_to_pipe(&mut return_pipe, "ERROR: Missing parameter theme_path");
                    false
                }
                "UnloadTheme" => {
                    manager.config.theme_setting = ThemeConfig::default();
                    write_to_pipe(&mut return_pipe, "OK: Command executed successfully");
                    manager.load_theme_config()
                }
                _ => {
                    tracing::warn!("Command not recognized: {}", command);
                    write_to_pipe(&mut return_pipe, "ERROR: Command not recognized");
                    false
                }
            }
        }
    }

    fn border_width(&self) -> i32 {
        self.theme_setting.border_width.unwrap_or(1)
    }

    fn margin(&self) -> Margins {
        match self
            .theme_setting
            .margin
            .clone()
            .unwrap_or(crate::CustomMargins::Int(10))
            .try_into()
        {
            Ok(margins) => margins,
            Err(err) => {
                tracing::warn!("Could not read margin: {}", err);
                Margins::new(0)
            }
        }
    }

    fn workspace_margin(&self) -> Option<Margins> {
        self.theme_setting
            .workspace_margin
            .clone()
            .and_then(|custom_margin| match custom_margin.try_into() {
                Ok(margins) => Some(margins),
                Err(err) => {
                    tracing::warn!("Could not read margin: {}", err);
                    None
                }
            })
    }

    fn gutter(&self) -> Option<Vec<Gutter>> {
        self.theme_setting.gutter.clone()
    }

    fn default_border_color(&self) -> String {
        self.theme_setting
            .default_border_color
            .clone()
            .unwrap_or_else(|| "#000000".to_string())
    }

    fn floating_border_color(&self) -> String {
        self.theme_setting
            .floating_border_color
            .clone()
            .unwrap_or_else(|| "#000000".to_string())
    }

    fn background_color(&self) -> String {
        self.theme_setting
            .background_color
            .clone()
            .unwrap_or_else(|| "#333333".to_string())
    }

    fn disable_window_snap(&self) -> bool {
        self.disable_window_snap
    }

    fn always_float(&self) -> bool {
        self.theme_setting.always_float.unwrap_or(false)
    }

    fn default_width(&self) -> i32 {
        self.theme_setting.default_width.unwrap_or(800)
    }

    fn default_height(&self) -> i32 {
        self.theme_setting.default_height.unwrap_or(600)
    }

    fn focused_border_color(&self) -> String {
        self.theme_setting
            .focused_border_color
            .clone()
            .unwrap_or_else(|| "#FF0000".to_string())
    }

    fn on_new_window_cmd(&self) -> Option<String> {
        self.theme_setting.on_new_window_cmd.clone()
    }

    fn get_list_of_gutters(&self) -> Vec<Gutter> {
        self.theme_setting.gutter.clone().unwrap_or_default()
    }

    fn disable_tile_drag(&self) -> bool {
        self.disable_tile_drag
    }

    fn save_state<H: Handle>(&self, state: &State<H>) {
        let path = self.state_file();
        let state_file = match File::create(path) {
            Ok(file) => file,
            Err(err) => {
                tracing::error!("Cannot create file at path {}: {}", path.display(), err);
                return;
            }
        };
        if let Err(err) = ron::ser::to_writer(state_file, state) {
            tracing::error!("Cannot save state: {}", err);
        }
    }

    fn load_state<H: Handle>(&self, state: &mut State<H>) {
        let path = self.state_file().to_owned();
        match File::open(&path) {
            Ok(file) => {
                match ron::de::from_reader(file) {
                    Ok(old_state) => state.restore_state(&old_state),
                    Err(err) => tracing::error!("Cannot load old state: {}", err),
                }

                // Clean old state.
                if let Err(err) = std::fs::remove_file(&path) {
                    tracing::error!("Cannot remove old state file: {}", err);
                }
            }
            Err(err) => tracing::error!("Cannot open old state: {}", err),
        }
    }

    /// Pick the best matching [`WindowHook`], if any, and apply its config.
    fn setup_predefined_window<H: Handle>(
        &self,
        state: &mut State<H>,
        window: &mut Window<H>,
    ) -> bool {
        if let Some(window_rules) = &self.window_rules {
            let best_match = window_rules
                .iter()
                // map first instead of using max_by_key directly...
                .map(|wh| (wh, wh.score_window(window)))
                // ...since this filter is required (0 := non-match)
                .filter(|(_wh, score)| score != &0)
                .max_by_key(|(_wh, score)| *score);
            if let Some((hook, _)) = best_match {
                hook.apply(state, window);
                tracing::trace!(
                    "Window [[ TITLE={:?}, {:?}; WM_CLASS={:?}, {:?} ]] spawned in tag={:?} on workspace={:?} as type={:?} with floating={:?}, sticky={:?} and fullscreen={:?}, hiding_stategy={:?}",
                    window.name,
                    window.legacy_name,
                    window.res_name,
                    window.res_class,
                    hook.spawn_as_type,
                    hook.spawn_on_tag,
                    hook.spawn_on_workspace,
                    hook.spawn_floating,
                    hook.spawn_sticky,
                    hook.spawn_fullscreen,
                    hook.hiding_strategy,
                );
                return true;
            }
            return false;
        }
        false
    }

    fn sloppy_mouse_follows_focus(&self) -> bool {
        self.sloppy_mouse_follows_focus
    }

    fn auto_derive_workspaces(&self) -> bool {
        self.auto_derive_workspaces
    }

    fn reposition_cursor_on_resize(&self) -> bool {
        !self.disable_cursor_reposition_on_resize
    }

    // Determines if a new window should be created under the cursor or on the workspace which has the focus
    fn create_follows_cursor(&self) -> bool {
        // If follow behaviour has been explicitly set, use that value.
        // If not, set it to true in Sloppy mode only.
        self.create_follows_cursor
            .unwrap_or(self.focus_behaviour == FocusBehaviour::Sloppy)
    }

    fn window_hiding_strategy(&self) -> WindowHidingStrategy {
        self.window_hiding_strategy
    }
}

impl Config {
    #[cfg(feature = "lefthk")]
    pub fn clear_keybinds(&mut self) {
        self.keybind.clear();
    }

    fn state_file(&self) -> &Path {
        self.state_path
            .as_deref()
            .unwrap_or_else(|| Path::new(STATE_FILE))
    }
}

// Regular expression in leftwm config should correspond to RE2 syntax, described here:
// https://github.com/google/re2/wiki/Syntax
fn from_regex<'de, D: Deserializer<'de>>(deserializer: D) -> Result<Option<Regex>, D::Error> {
    let res: Option<String> = Deserialize::deserialize(deserializer)?;
    res.map_or(Ok(None), |s| {
        Regex::new(&s).map_or(Ok(None), |re| Ok(Some(re)))
    })
}

fn to_config_string<S: Serializer>(wc: &Option<Regex>, s: S) -> Result<S::Ok, S::Error> {
    match wc {
        Some(ref re) => s.serialize_some(re.as_str()),
        None => s.serialize_none(),
    }
}

fn get_return_pipe() -> Result<File, Box<dyn std::error::Error>> {
    let file_name = ReturnPipe::pipe_name();
    let file_path = BaseDirectories::with_prefix("leftwm")?;
    let file_path = file_path
        .find_runtime_file(file_name)
        .ok_or("Unable to open return pipe")?;
    Ok(OpenOptions::new().append(true).open(file_path)?)
}

fn write_to_pipe(return_pipe: &mut Result<File, Box<dyn Error>>, msg: &str) {
    if let Ok(pipefile) = return_pipe {
        if let Err(e) = writeln!(pipefile, "{msg}") {
            tracing::warn!("Unable to connect to return pipe: {e}");
        }
    }
}

#[cfg(test)]
mod tests {
    use super::*;

    #[test]
    fn config_serializes_to_valid_ron_test() {
        let config = Config::default();

        // Check RON
        let ron_pretty_conf = ron::ser::PrettyConfig::new()
            .depth_limit(2)
            .extensions(ron::extensions::Extensions::IMPLICIT_SOME | Extensions::UNWRAP_NEWTYPES);
        let ron = ron::ser::to_string_pretty(&config, ron_pretty_conf);
        assert!(ron.is_ok(), "Could not serialize default config");

        let ron_config = ron::from_str::<'_, Config>(ron.unwrap().as_str());
        assert!(ron_config.is_ok(), "Could not deserialize default config");
    }
}<|MERGE_RESOLUTION|>--- conflicted
+++ resolved
@@ -15,14 +15,10 @@
 use leftwm_core::{
     config::{InsertBehavior, ScratchPad, WindowHidingStrategy, Workspace},
     layouts::LayoutMode,
-<<<<<<< HEAD
     models::{
         FocusBehaviour, FocusOnActivationBehaviour, Gutter, Handle, Margins, Size, Window,
         WindowState, WindowType,
     },
-=======
-    models::{FocusBehaviour, Gutter, Handle, Margins, Window, WindowState, WindowType},
->>>>>>> a0636031
     state::State,
     DisplayAction, DisplayServer, Manager, ReturnPipe,
 };
@@ -228,11 +224,8 @@
     pub create_follows_cursor: Option<bool>,
     pub auto_derive_workspaces: bool,
     pub disable_cursor_reposition_on_resize: bool,
-<<<<<<< HEAD
     pub focus_on_activation: FocusOnActivationBehaviour,
-=======
     pub window_hiding_strategy: WindowHidingStrategy,
->>>>>>> a0636031
     #[cfg(feature = "lefthk")]
     pub keybind: Vec<Keybind>,
     pub state_path: Option<PathBuf>,
