//! Window Information
#![allow(clippy::module_name_repetitions)]

use std::fmt::Debug;

use super::WindowState;
use super::WindowType;
use crate::config::WindowHidingStrategy;
use crate::models::Margins;
use crate::models::TagId;
use crate::models::Xyhw;
use crate::models::XyhwBuilder;
use crate::Workspace;
use serde::de::DeserializeOwned;
use serde::{Deserialize, Serialize};

<<<<<<< HEAD
use x11_dl::xlib;

type MockHandle = i32;

#[derive(Serialize, Deserialize, Debug, Clone, Copy, PartialEq, Eq)]
pub enum WindowHandle {
    MockHandle(MockHandle),
    XlibHandle(xlib::Window),
    SmithayHandle(usize),
=======
/// A trait which backend specific window handles need to implement
pub trait Handle:
    Serialize + DeserializeOwned + Debug + Clone + Copy + PartialEq + Eq + Default + Send + 'static
{
>>>>>>> 9a1a2f8d
}

/// A Backend-agnostic handle to a window used to identify it
///
/// # Serde
///
/// Using generics here with serde derive macros causes some wierd behaviour with the compiler, so
/// as suggested by [this `serde` issue][serde-issue], just adding `#[serde(bound = "")]`
/// everywhere the generic is declared fixes the bug.
/// Hopefully this get fixed at some point so we can make this more pleasant to read...
///
/// [serde-issue]: https://github.com/serde-rs/serde/issues/1296
#[derive(Serialize, Deserialize, Debug, Clone, Copy, PartialEq, Eq)]
pub struct WindowHandle<H>(#[serde(bound = "")] pub H)
where
    H: Handle;

<<<<<<< HEAD
impl WindowHandle {
    pub fn xlib_handle(self) -> Option<xlib::Window> {
        match self {
            WindowHandle::MockHandle(_) => None,
            WindowHandle::XlibHandle(h) => Some(h),
            WindowHandle::SmithayHandle(_) => None,
        }
    }

    pub fn smithay_handle(self) -> Option<usize> {
        match self {
            WindowHandle::MockHandle(_) => None,
            WindowHandle::XlibHandle(_) => None,
            WindowHandle::SmithayHandle(h) => Some(h),
        }
    }
}
=======
/// Handle for testing purposes
pub type MockHandle = i32;
impl Handle for MockHandle {}
>>>>>>> 9a1a2f8d

/// Store Window information.
// We allow this as we're not managing state directly. This could be refactored in the future.
// TODO: Refactor floating
#[allow(clippy::struct_excessive_bools)]
#[derive(Serialize, Deserialize, Debug, Clone)]
pub struct Window<H: Handle> {
    #[serde(bound = "")]
    pub handle: WindowHandle<H>,
    #[serde(bound = "")]
    pub transient: Option<WindowHandle<H>>,
    visible: bool,
    pub can_resize: bool,
    is_floating: bool,
    pub(crate) must_float: bool,
    floating: Option<Xyhw>,
    pub never_focus: bool,
    pub urgent: bool,
    pub debugging: bool,
    pub name: Option<String>,
    pub legacy_name: Option<String>,
    pub pid: Option<u32>,
    pub r#type: WindowType,
    pub tag: Option<TagId>,
    pub border: i32,
    pub margin: Margins,
    pub margin_multiplier: f32,
    pub states: Vec<WindowState>,
    pub requested: Option<Xyhw>,
    pub normal: Xyhw,
    pub start_loc: Option<Xyhw>,
    pub container_size: Option<Xyhw>,
    pub strut: Option<Xyhw>,
    // Two strings that are within a XClassHint, kept separate for simpler comparing.
    pub res_name: Option<String>,
    pub res_class: Option<String>,
    pub hiding_strategy: Option<WindowHidingStrategy>,
}

impl<H: Handle> Window<H> {
    #[must_use]
    pub fn new(h: WindowHandle<H>, name: Option<String>, pid: Option<u32>) -> Self {
        Self {
            handle: h,
            transient: None,
            visible: false,
            can_resize: true,
            is_floating: false,
            must_float: false,
            debugging: false,
            never_focus: false,
            urgent: false,
            name,
            pid,
            legacy_name: None,
            r#type: WindowType::Normal,
            tag: None,
            border: 1,
            margin: Margins::new(10),
            margin_multiplier: 1.0,
            states: vec![],
            normal: XyhwBuilder::default().into(),
            requested: None,
            floating: None,
            start_loc: None,
            container_size: None,
            strut: None,
            res_name: None,
            res_class: None,
            hiding_strategy: None,
        }
    }

    pub fn set_visible(&mut self, value: bool) {
        self.visible = value;
    }

    #[must_use]
    pub fn visible(&self) -> bool {
        self.visible
            || self.r#type == WindowType::Menu
            || self.r#type == WindowType::Splash
            || self.r#type == WindowType::Toolbar
    }

    pub fn set_floating(&mut self, value: bool) {
        if !self.is_floating && value && self.floating.is_none() {
            // NOTE: We float relative to the normal position.
            self.reset_float_offset();
        }
        self.is_floating = value;
    }

    #[must_use]
    pub fn floating(&self) -> bool {
        self.is_floating || self.must_float()
    }

    #[must_use]
    pub const fn get_floating_offsets(&self) -> Option<Xyhw> {
        self.floating
    }

    pub fn reset_float_offset(&mut self) {
        let mut new_value = Xyhw::default();
        new_value.clear_minmax();
        self.floating = Some(new_value);
    }

    pub fn set_floating_offsets(&mut self, value: Option<Xyhw>) {
        self.floating = value;
        if let Some(value) = &mut self.floating {
            value.clear_minmax();
        }
    }

    pub fn set_floating_exact(&mut self, value: Xyhw) {
        let mut new_value = value - self.normal;
        new_value.clear_minmax();
        self.floating = Some(new_value);
    }

    #[must_use]
    pub fn is_fullscreen(&self) -> bool {
        self.states.contains(&WindowState::Fullscreen)
    }

    #[must_use]
    pub fn is_maximized(&self) -> bool {
        self.states.contains(&WindowState::Maximized)
    }

    #[must_use]
    pub fn is_sticky(&self) -> bool {
        self.states.contains(&WindowState::Sticky)
    }

    #[must_use]
    pub fn must_float(&self) -> bool {
        self.must_float
            || self.transient.is_some()
            || !self.is_managed()
            || self.r#type == WindowType::Splash
    }
    #[must_use]
    pub fn can_move(&self) -> bool {
        self.is_managed()
    }
    #[must_use]
    pub fn can_resize(&self) -> bool {
        self.can_resize && self.is_managed()
    }

    #[must_use]
    pub fn can_focus(&self) -> bool {
        !self.never_focus
            && ((self.is_managed() && self.visible()) || self.r#type == WindowType::WlrSurface)
    }

    pub fn set_width(&mut self, width: i32) {
        self.normal.set_w(width);
    }

    pub fn set_height(&mut self, height: i32) {
        self.normal.set_h(height);
    }

    pub fn apply_margin_multiplier(&mut self, value: f32) {
        self.margin_multiplier = value.abs();
        if value < 0 as f32 {
            tracing::warn!(
                "Negative margin multiplier detected. Will be applied as absolute: {:?}",
                self.margin_multiplier()
            );
        };
    }

    #[must_use]
    pub const fn margin_multiplier(&self) -> f32 {
        self.margin_multiplier
    }

    #[must_use]
    pub fn width(&self) -> i32 {
        let mut value;
        if self.is_fullscreen() {
            value = self.normal.w();
        } else if self.floating() && self.floating.is_some() && !self.is_maximized() {
            let relative = self.normal + self.floating.unwrap_or_default();
            value = relative.w() - (self.border * 2);
        } else {
            value = self.normal.w()
                - (((self.margin.left + self.margin.right) as f32) * self.margin_multiplier) as i32
                - (self.border * 2);
        }
        let limit = match self.requested {
            Some(requested) if requested.minw() > 0 && self.floating() => requested.minw(),
            _ => 100,
        };
        if value < limit && self.is_managed() {
            value = limit;
        }
        value
    }

    #[must_use]
    pub fn height(&self) -> i32 {
        let mut value;
        if self.is_fullscreen() {
            value = self.normal.h();
        } else if self.floating() && self.floating.is_some() && !self.is_maximized() {
            let relative = self.normal + self.floating.unwrap_or_default();
            value = relative.h() - (self.border * 2);
        } else {
            value = self.normal.h()
                - (((self.margin.top + self.margin.bottom) as f32) * self.margin_multiplier) as i32
                - (self.border * 2);
        }
        let limit = match self.requested {
            Some(requested) if requested.minh() > 0 && self.floating() => requested.minh(),
            _ => 100,
        };
        if value < limit && self.is_managed() {
            value = limit;
        }
        value
    }

    pub fn set_x(&mut self, x: i32) {
        self.normal.set_x(x);
    }
    pub fn set_y(&mut self, y: i32) {
        self.normal.set_y(y);
    }

    #[must_use]
    pub fn border(&self) -> i32 {
        if self.is_fullscreen() {
            0
        } else {
            self.border
        }
    }

    #[must_use]
    pub fn x(&self) -> i32 {
        if self.is_fullscreen() {
            self.normal.x()
        } else if self.floating() && self.floating.is_some() && !self.is_maximized() {
            let relative = self.normal + self.floating.unwrap_or_default();
            relative.x()
        } else {
            self.normal.x() + (self.margin.left as f32 * self.margin_multiplier) as i32
        }
    }

    #[must_use]
    pub fn y(&self) -> i32 {
        if self.is_fullscreen() {
            self.normal.y()
        } else if self.floating() && self.floating.is_some() && !self.is_maximized() {
            let relative = self.normal + self.floating.unwrap_or_default();
            relative.y()
        } else {
            self.normal.y() + (self.margin.top as f32 * self.margin_multiplier) as i32
        }
    }

    #[must_use]
    pub fn calculated_xyhw(&self) -> Xyhw {
        XyhwBuilder {
            h: self.height(),
            w: self.width(),
            x: self.x(),
            y: self.y(),
            ..XyhwBuilder::default()
        }
        .into()
    }

    #[must_use]
    pub fn exact_xyhw(&self) -> Xyhw {
        if self.floating() && self.floating.is_some() {
            self.normal + self.floating.unwrap_or_default()
        } else {
            self.normal
        }
    }

    #[must_use]
    pub fn contains_point(&self, x: i32, y: i32) -> bool {
        self.calculated_xyhw().contains_point(x, y)
    }

    pub fn tag(&mut self, tag: &TagId) {
        self.tag = Some(*tag);
    }

    #[must_use]
    pub fn has_tag(&self, tag: &TagId) -> bool {
        self.tag == Some(*tag)
    }

    pub fn untag(&mut self) {
        self.tag = None;
    }

    #[must_use]
    pub fn is_managed(&self) -> bool {
        self.r#type != WindowType::Desktop
            && self.r#type != WindowType::Dock
            && self.r#type != WindowType::WlrSurface
    }

    #[must_use]
    pub fn is_normal(&self) -> bool {
        self.r#type == WindowType::Normal
    }

    pub fn snap_to_workspace(&mut self, workspace: &Workspace) -> bool {
        self.set_floating(false);

        // We are reparenting.
        if self.tag != workspace.tag {
            self.tag = workspace.tag;
            let mut offset = self.get_floating_offsets().unwrap_or_default();
            let mut start_loc = self.start_loc.unwrap_or_default();
            let x = offset.x() + self.normal.x();
            let y = offset.y() + self.normal.y();
            offset.set_x(x - workspace.xyhw.x());
            offset.set_y(y - workspace.xyhw.y());
            self.set_floating_offsets(Some(offset));

            let x = start_loc.x() + self.normal.x();
            let y = start_loc.y() + self.normal.y();
            start_loc.set_x(x - workspace.xyhw.x());
            start_loc.set_y(y - workspace.xyhw.y());
            self.start_loc = Some(start_loc);
        }
        true
    }
}

#[cfg(test)]
mod tests {
    use super::*;

    #[test]
    fn should_be_able_to_tag_a_window() {
        let mut subject = Window::new(WindowHandle::<MockHandle>(1), None, None);
        subject.tag(&1);
        assert!(subject.has_tag(&1), "was unable to tag the window");
    }

    #[test]
    fn should_be_able_to_untag_a_window() {
        let mut subject = Window::new(WindowHandle::<MockHandle>(1), None, None);
        subject.tag(&1);
        subject.untag();
        assert!(!subject.has_tag(&1), "was unable to untag the window");
    }
}<|MERGE_RESOLUTION|>--- conflicted
+++ resolved
@@ -14,22 +14,10 @@
 use serde::de::DeserializeOwned;
 use serde::{Deserialize, Serialize};
 
-<<<<<<< HEAD
-use x11_dl::xlib;
-
-type MockHandle = i32;
-
-#[derive(Serialize, Deserialize, Debug, Clone, Copy, PartialEq, Eq)]
-pub enum WindowHandle {
-    MockHandle(MockHandle),
-    XlibHandle(xlib::Window),
-    SmithayHandle(usize),
-=======
 /// A trait which backend specific window handles need to implement
 pub trait Handle:
     Serialize + DeserializeOwned + Debug + Clone + Copy + PartialEq + Eq + Default + Send + 'static
 {
->>>>>>> 9a1a2f8d
 }
 
 /// A Backend-agnostic handle to a window used to identify it
@@ -47,29 +35,9 @@
 where
     H: Handle;
 
-<<<<<<< HEAD
-impl WindowHandle {
-    pub fn xlib_handle(self) -> Option<xlib::Window> {
-        match self {
-            WindowHandle::MockHandle(_) => None,
-            WindowHandle::XlibHandle(h) => Some(h),
-            WindowHandle::SmithayHandle(_) => None,
-        }
-    }
-
-    pub fn smithay_handle(self) -> Option<usize> {
-        match self {
-            WindowHandle::MockHandle(_) => None,
-            WindowHandle::XlibHandle(_) => None,
-            WindowHandle::SmithayHandle(h) => Some(h),
-        }
-    }
-}
-=======
 /// Handle for testing purposes
 pub type MockHandle = i32;
 impl Handle for MockHandle {}
->>>>>>> 9a1a2f8d
 
 /// Store Window information.
 // We allow this as we're not managing state directly. This could be refactored in the future.
