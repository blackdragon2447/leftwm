[workspace]
<<<<<<< HEAD
default-members = ["leftwm", "leftwm-core", "display-servers/xlib-display-server", "display-servers/smithay-display-server"]
members = ["leftwm", "leftwm-core", "display-servers/xlib-display-server", "display-servers/smithay-display-server"]
resolver = "1"
=======
members = [
    "leftwm",
    "leftwm-core",
    "leftwm-macros",
    "leftwm-watchdog",
    "display-servers/xlib-display-server",
    "display-servers/x11rb-display-server",
]
resolver = "2"
>>>>>>> 9a1a2f8d

[workspace.package]
edition = "2021"
rust-version = "1.83.0" # MSRV MINIMUM SUPPORTED RUST VERSION

[profile.optimized]
inherits = "release"
codegen-units = 1
strip = "symbols"
lto = "fat"<|MERGE_RESOLUTION|>--- conflicted
+++ resolved
@@ -1,9 +1,4 @@
 [workspace]
-<<<<<<< HEAD
-default-members = ["leftwm", "leftwm-core", "display-servers/xlib-display-server", "display-servers/smithay-display-server"]
-members = ["leftwm", "leftwm-core", "display-servers/xlib-display-server", "display-servers/smithay-display-server"]
-resolver = "1"
-=======
 members = [
     "leftwm",
     "leftwm-core",
@@ -11,9 +6,19 @@
     "leftwm-watchdog",
     "display-servers/xlib-display-server",
     "display-servers/x11rb-display-server",
+    "display-servers/smithay-display-server"
 ]
+default-members = [
+    "leftwm",
+    "leftwm-core",
+    "leftwm-macros",
+    "leftwm-watchdog",
+    "display-servers/xlib-display-server",
+    "display-servers/x11rb-display-server",
+    "display-servers/smithay-display-server"
+]
+
 resolver = "2"
->>>>>>> 9a1a2f8d
 
 [workspace.package]
 edition = "2021"
