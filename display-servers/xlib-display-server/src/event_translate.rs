--- conflicted
+++ resolved
@@ -79,12 +79,8 @@
     None
 }
 
-<<<<<<< HEAD
 #[allow(clippy::unnecessary_wraps)]
-fn from_focus_in(x_event: XEvent) -> Option<DisplayEvent> {
-=======
 fn from_focus_in(x_event: XEvent) -> Option<DisplayEvent<XlibWindowHandle>> {
->>>>>>> 3f3849dc
     let xw = x_event.0;
     let event = xlib::XFocusChangeEvent::from(x_event.1);
     // Check that if a window is taking focus, that it should be.
